# This file contains some version properties as used by various build files.

# RELEASE MANAGER must change this file after creating a release and
# enter new base version (format "x.y.z", no prefix/appendix): 
<<<<<<< HEAD
version.base=8.5.3
=======
version.base=8.6.0
>>>>>>> a9c5fb0d

# Other version property defaults, don't change:
version.suffix=SNAPSHOT
version=${version.base}-${version.suffix}
spec.version=${version.base}<|MERGE_RESOLUTION|>--- conflicted
+++ resolved
@@ -2,11 +2,7 @@
 
 # RELEASE MANAGER must change this file after creating a release and
 # enter new base version (format "x.y.z", no prefix/appendix): 
-<<<<<<< HEAD
-version.base=8.5.3
-=======
 version.base=8.6.0
->>>>>>> a9c5fb0d
 
 # Other version property defaults, don't change:
 version.suffix=SNAPSHOT
