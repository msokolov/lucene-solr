package org.apache.lucene.index;

/**
 * Licensed to the Apache Software Foundation (ASF) under one or more
 * contributor license agreements.  See the NOTICE file distributed with
 * this work for additional information regarding copyright ownership.
 * The ASF licenses this file to You under the Apache License, Version 2.0
 * (the "License"); you may not use this file except in compliance with
 * the License.  You may obtain a copy of the License at
 *
 *     http://www.apache.org/licenses/LICENSE-2.0
 *
 * Unless required by applicable law or agreed to in writing, software
 * distributed under the License is distributed on an "AS IS" BASIS,
 * WITHOUT WARRANTIES OR CONDITIONS OF ANY KIND, either express or implied.
 * See the License for the specific language governing permissions and
 * limitations under the License.
 */

import java.io.IOException;
import java.util.ArrayList;
import java.util.Arrays;
import java.util.Collection;
import java.util.List;

import org.apache.lucene.document.Document;
import org.apache.lucene.index.IndexReader.FieldOption;
import org.apache.lucene.index.MergePolicy.MergeAbortedException;
import org.apache.lucene.index.codecs.Codec;
import org.apache.lucene.index.codecs.CodecProvider;
import org.apache.lucene.index.codecs.FieldsConsumer;
import org.apache.lucene.index.codecs.MergeState;
import org.apache.lucene.store.Directory;
import org.apache.lucene.store.IndexInput;
import org.apache.lucene.store.IndexOutput;
import org.apache.lucene.util.Bits;
import org.apache.lucene.util.MultiBits;
import org.apache.lucene.util.ReaderUtil;

/**
 * The SegmentMerger class combines two or more Segments, represented by an IndexReader ({@link #add},
 * into a single Segment.  After adding the appropriate readers, call the merge method to combine the
 * segments.
 *
 * @see #merge
 * @see #add
 */
final class SegmentMerger {

  /** norms header placeholder */
  static final byte[] NORMS_HEADER = new byte[]{'N','R','M',-1};

  private Directory directory;
  private String segment;
  private int termIndexInterval = IndexWriterConfig.DEFAULT_TERM_INDEX_INTERVAL;

  private List<IndexReader> readers = new ArrayList<IndexReader>();
  private final FieldInfos fieldInfos;

  private int mergedDocs;

  private final MergeState.CheckAbort checkAbort;

  /** Maximum number of contiguous documents to bulk-copy
      when merging stored fields */
  private final static int MAX_RAW_MERGE_DOCS = 4192;

  private final CodecProvider codecs;
  private Codec codec;
  private SegmentWriteState segmentWriteState;

  private PayloadProcessorProvider payloadProcessorProvider;

  SegmentMerger(Directory dir, int termIndexInterval, String name, MergePolicy.OneMerge merge, CodecProvider codecs, PayloadProcessorProvider payloadProcessorProvider, FieldInfos fieldInfos) {
    this.payloadProcessorProvider = payloadProcessorProvider;
    directory = dir;
    this.codecs = codecs;
    segment = name;
    this.fieldInfos = fieldInfos;
    if (merge != null) {
      checkAbort = new MergeState.CheckAbort(merge, directory);
    } else {
      checkAbort = new MergeState.CheckAbort(null, null) {
        @Override
        public void work(double units) throws MergeAbortedException {
          // do nothing
        }
      };
    }
    this.termIndexInterval = termIndexInterval;
  }

  public FieldInfos fieldInfos() {
    return fieldInfos;
  }

  /**
   * Add an IndexReader to the collection of readers that are to be merged
   * @param reader
   */
  final void add(IndexReader reader) {
    ReaderUtil.gatherSubReaders(readers, reader);
  }

  /**
   * Merges the readers specified by the {@link #add} method into the directory passed to the constructor
   * @return The number of documents that were merged
   * @throws CorruptIndexException if the index is corrupt
   * @throws IOException if there is a low-level IO error
   */
  final int merge() throws CorruptIndexException, IOException {
    // NOTE: it's important to add calls to
    // checkAbort.work(...) if you make any changes to this
    // method that will spend alot of time.  The frequency
    // of this check impacts how long
    // IndexWriter.close(false) takes to actually stop the
    // threads.

    mergedDocs = mergeFields();
    mergeTerms();
    mergeNorms();

    if (fieldInfos.hasVectors())
      mergeVectors();

    return mergedDocs;
  }

  final Collection<String> createCompoundFile(String fileName, final SegmentInfo info)
          throws IOException {

    // Now merge all added files
    Collection<String> files = info.files();
    CompoundFileWriter cfsWriter = new CompoundFileWriter(directory, fileName, checkAbort);
    for (String file : files) {
      cfsWriter.addFile(file);
    }

    // Perform the merge
    cfsWriter.close();

    return files;
  }

  private static void addIndexed(IndexReader reader, FieldInfos fInfos,
      Collection<String> names, boolean storeTermVectors,
      boolean storePositionWithTermVector, boolean storeOffsetWithTermVector,
      boolean storePayloads, boolean omitTFAndPositions)
      throws IOException {
    for (String field : names) {
      fInfos.add(field, true, storeTermVectors,
          storePositionWithTermVector, storeOffsetWithTermVector, !reader
              .hasNorms(field), storePayloads, omitTFAndPositions);
    }
  }

  private SegmentReader[] matchingSegmentReaders;
  private int[] rawDocLengths;
  private int[] rawDocLengths2;
  private int matchedCount;

  public int getMatchedSubReaderCount() {
    return matchedCount;
  }

  private void setMatchingSegmentReaders() {
    // If the i'th reader is a SegmentReader and has
    // identical fieldName -> number mapping, then this
    // array will be non-null at position i:
    int numReaders = readers.size();
    matchingSegmentReaders = new SegmentReader[numReaders];

    // If this reader is a SegmentReader, and all of its
    // field name -> number mappings match the "merged"
    // FieldInfos, then we can do a bulk copy of the
    // stored fields:
    for (int i = 0; i < numReaders; i++) {
      IndexReader reader = readers.get(i);
      if (reader instanceof SegmentReader) {
        SegmentReader segmentReader = (SegmentReader) reader;
        boolean same = true;
        FieldInfos segmentFieldInfos = segmentReader.fieldInfos();
        for (FieldInfo fi : segmentFieldInfos) {
          same = fieldInfos.fieldName(fi.number).equals(fi.name);
        }
        if (same) {
          matchingSegmentReaders[i] = segmentReader;
          matchedCount++;
        }
      }
    }

    // Used for bulk-reading raw bytes for stored fields
    rawDocLengths = new int[MAX_RAW_MERGE_DOCS];
    rawDocLengths2 = new int[MAX_RAW_MERGE_DOCS];
  }

  /**
   *
   * @return The number of documents in all of the readers
   * @throws CorruptIndexException if the index is corrupt
   * @throws IOException if there is a low-level IO error
   */
  private int mergeFields() throws CorruptIndexException, IOException {
    for (IndexReader reader : readers) {
      if (reader instanceof SegmentReader) {
        SegmentReader segmentReader = (SegmentReader) reader;
        FieldInfos readerFieldInfos = segmentReader.fieldInfos();
        for (FieldInfo fi : readerFieldInfos) {
          fieldInfos.add(fi);
        }
      } else {
        addIndexed(reader, fieldInfos, reader.getFieldNames(FieldOption.TERMVECTOR_WITH_POSITION_OFFSET), true, true, true, false, false);
        addIndexed(reader, fieldInfos, reader.getFieldNames(FieldOption.TERMVECTOR_WITH_POSITION), true, true, false, false, false);
        addIndexed(reader, fieldInfos, reader.getFieldNames(FieldOption.TERMVECTOR_WITH_OFFSET), true, false, true, false, false);
        addIndexed(reader, fieldInfos, reader.getFieldNames(FieldOption.TERMVECTOR), true, false, false, false, false);
        addIndexed(reader, fieldInfos, reader.getFieldNames(FieldOption.OMIT_TERM_FREQ_AND_POSITIONS), false, false, false, false, true);
        addIndexed(reader, fieldInfos, reader.getFieldNames(FieldOption.STORES_PAYLOADS), false, false, false, true, false);
        addIndexed(reader, fieldInfos, reader.getFieldNames(FieldOption.INDEXED), false, false, false, false, false);
        fieldInfos.add(reader.getFieldNames(FieldOption.UNINDEXED), false);
      }
    }
    final SegmentCodecs codecInfo = SegmentCodecs.build(fieldInfos, this.codecs);
    fieldInfos.write(directory, segment + "." + IndexFileNames.FIELD_INFOS_EXTENSION);

    int docCount = 0;

    setMatchingSegmentReaders();

<<<<<<< HEAD
    // merge field values
    final FieldsWriter fieldsWriter = new FieldsWriter(directory, segment, fieldInfos);
=======
    final FieldsWriter fieldsWriter = new FieldsWriter(directory, segment);
>>>>>>> 26f104d3

    try {
      int idx = 0;
      for (IndexReader reader : readers) {
        final SegmentReader matchingSegmentReader = matchingSegmentReaders[idx++];
        FieldsReader matchingFieldsReader = null;
        if (matchingSegmentReader != null) {
          final FieldsReader fieldsReader = matchingSegmentReader.getFieldsReader();
          if (fieldsReader != null) {
            matchingFieldsReader = fieldsReader;
          }
        }
        if (reader.hasDeletions()) {
          docCount += copyFieldsWithDeletions(fieldsWriter,
                                              reader, matchingFieldsReader);
        } else {
          docCount += copyFieldsNoDeletions(fieldsWriter,
                                            reader, matchingFieldsReader);
        }
      }
    } finally {
      fieldsWriter.close();
    }

    final String fileName = IndexFileNames.segmentFileName(segment, "", IndexFileNames.FIELDS_INDEX_EXTENSION);
    final long fdxFileLength = directory.fileLength(fileName);

    if (4+((long) docCount)*8 != fdxFileLength)
      // This is most likely a bug in Sun JRE 1.6.0_04/_05;
      // we detect that the bug has struck, here, and
      // throw an exception to prevent the corruption from
      // entering the index.  See LUCENE-1282 for
      // details.
      throw new RuntimeException("mergeFields produced an invalid result: docCount is " + docCount + " but fdx file size is " + fdxFileLength + " file=" + fileName + " file exists?=" + directory.fileExists(fileName) + "; now aborting this merge to prevent index corruption");

<<<<<<< HEAD
    segmentWriteState = new SegmentWriteState(null, directory, segment, fieldInfos, docCount, termIndexInterval, codecInfo);

=======
    segmentWriteState = new SegmentWriteState(null, directory, segment, fieldInfos, docCount, termIndexInterval, codecInfo, null);
    
>>>>>>> 26f104d3
    return docCount;
  }

  private int copyFieldsWithDeletions(final FieldsWriter fieldsWriter, final IndexReader reader,
                                      final FieldsReader matchingFieldsReader)
    throws IOException, MergeAbortedException, CorruptIndexException {
    int docCount = 0;
    final int maxDoc = reader.maxDoc();
    final Bits delDocs = reader.getDeletedDocs();
    if (matchingFieldsReader != null) {
      // We can bulk-copy because the fieldInfos are "congruent"
      for (int j = 0; j < maxDoc;) {
        if (delDocs.get(j)) {
          // skip deleted docs
          ++j;
          continue;
        }
        // We can optimize this case (doing a bulk byte copy) since the field
        // numbers are identical
        int start = j, numDocs = 0;
        do {
          j++;
          numDocs++;
          if (j >= maxDoc) break;
          if (delDocs.get(j)) {
            j++;
            break;
          }
        } while(numDocs < MAX_RAW_MERGE_DOCS);

        IndexInput stream = matchingFieldsReader.rawDocs(rawDocLengths, start, numDocs);
        fieldsWriter.addRawDocuments(stream, rawDocLengths, numDocs);
        docCount += numDocs;
        checkAbort.work(300 * numDocs);
      }
    } else {
      for (int j = 0; j < maxDoc; j++) {
        if (delDocs.get(j)) {
          // skip deleted docs
          continue;
        }
        // NOTE: it's very important to first assign to doc then pass it to
        // termVectorsWriter.addAllDocVectors; see LUCENE-1282
        Document doc = reader.document(j);
        fieldsWriter.addDocument(doc, fieldInfos);
        docCount++;
        checkAbort.work(300);
      }
    }
    return docCount;
  }

  private int copyFieldsNoDeletions(final FieldsWriter fieldsWriter, final IndexReader reader,
                                    final FieldsReader matchingFieldsReader)
    throws IOException, MergeAbortedException, CorruptIndexException {
    final int maxDoc = reader.maxDoc();
    int docCount = 0;
    if (matchingFieldsReader != null) {
      // We can bulk-copy because the fieldInfos are "congruent"
      while (docCount < maxDoc) {
        int len = Math.min(MAX_RAW_MERGE_DOCS, maxDoc - docCount);
        IndexInput stream = matchingFieldsReader.rawDocs(rawDocLengths, docCount, len);
        fieldsWriter.addRawDocuments(stream, rawDocLengths, len);
        docCount += len;
        checkAbort.work(300 * len);
      }
    } else {
      for (; docCount < maxDoc; docCount++) {
        // NOTE: it's very important to first assign to doc then pass it to
        // termVectorsWriter.addAllDocVectors; see LUCENE-1282
        Document doc = reader.document(docCount);
        fieldsWriter.addDocument(doc, fieldInfos);
        checkAbort.work(300);
      }
    }
    return docCount;
  }

  /**
   * Merge the TermVectors from each of the segments into the new one.
   * @throws IOException
   */
  private final void mergeVectors() throws IOException {
    TermVectorsWriter termVectorsWriter =
      new TermVectorsWriter(directory, segment, fieldInfos);

    try {
      int idx = 0;
      for (final IndexReader reader : readers) {
        final SegmentReader matchingSegmentReader = matchingSegmentReaders[idx++];
        TermVectorsReader matchingVectorsReader = null;
        if (matchingSegmentReader != null) {
          TermVectorsReader vectorsReader = matchingSegmentReader.getTermVectorsReader();

          // If the TV* files are an older format then they cannot read raw docs:
          if (vectorsReader != null && vectorsReader.canReadRawDocs()) {
            matchingVectorsReader = vectorsReader;
          }
        }
        if (reader.hasDeletions()) {
          copyVectorsWithDeletions(termVectorsWriter, matchingVectorsReader, reader);
        } else {
          copyVectorsNoDeletions(termVectorsWriter, matchingVectorsReader, reader);

        }
      }
    } finally {
      termVectorsWriter.close();
    }

    final String fileName = IndexFileNames.segmentFileName(segment, "", IndexFileNames.VECTORS_INDEX_EXTENSION);
    final long tvxSize = directory.fileLength(fileName);

    if (4+((long) mergedDocs)*16 != tvxSize)
      // This is most likely a bug in Sun JRE 1.6.0_04/_05;
      // we detect that the bug has struck, here, and
      // throw an exception to prevent the corruption from
      // entering the index.  See LUCENE-1282 for
      // details.
      throw new RuntimeException("mergeVectors produced an invalid result: mergedDocs is " + mergedDocs + " but tvx size is " + tvxSize + " file=" + fileName + " file exists?=" + directory.fileExists(fileName) + "; now aborting this merge to prevent index corruption");
  }

  private void copyVectorsWithDeletions(final TermVectorsWriter termVectorsWriter,
                                        final TermVectorsReader matchingVectorsReader,
                                        final IndexReader reader)
    throws IOException, MergeAbortedException {
    final int maxDoc = reader.maxDoc();
    final Bits delDocs = reader.getDeletedDocs();
    if (matchingVectorsReader != null) {
      // We can bulk-copy because the fieldInfos are "congruent"
      for (int docNum = 0; docNum < maxDoc;) {
        if (delDocs.get(docNum)) {
          // skip deleted docs
          ++docNum;
          continue;
        }
        // We can optimize this case (doing a bulk byte copy) since the field
        // numbers are identical
        int start = docNum, numDocs = 0;
        do {
          docNum++;
          numDocs++;
          if (docNum >= maxDoc) break;
          if (delDocs.get(docNum)) {
            docNum++;
            break;
          }
        } while(numDocs < MAX_RAW_MERGE_DOCS);

        matchingVectorsReader.rawDocs(rawDocLengths, rawDocLengths2, start, numDocs);
        termVectorsWriter.addRawDocuments(matchingVectorsReader, rawDocLengths, rawDocLengths2, numDocs);
        checkAbort.work(300 * numDocs);
      }
    } else {
      for (int docNum = 0; docNum < maxDoc; docNum++) {
        if (delDocs.get(docNum)) {
          // skip deleted docs
          continue;
        }

        // NOTE: it's very important to first assign to vectors then pass it to
        // termVectorsWriter.addAllDocVectors; see LUCENE-1282
        TermFreqVector[] vectors = reader.getTermFreqVectors(docNum);
        termVectorsWriter.addAllDocVectors(vectors);
        checkAbort.work(300);
      }
    }
  }

  private void copyVectorsNoDeletions(final TermVectorsWriter termVectorsWriter,
                                      final TermVectorsReader matchingVectorsReader,
                                      final IndexReader reader)
      throws IOException, MergeAbortedException {
    final int maxDoc = reader.maxDoc();
    if (matchingVectorsReader != null) {
      // We can bulk-copy because the fieldInfos are "congruent"
      int docCount = 0;
      while (docCount < maxDoc) {
        int len = Math.min(MAX_RAW_MERGE_DOCS, maxDoc - docCount);
        matchingVectorsReader.rawDocs(rawDocLengths, rawDocLengths2, docCount, len);
        termVectorsWriter.addRawDocuments(matchingVectorsReader, rawDocLengths, rawDocLengths2, len);
        docCount += len;
        checkAbort.work(300 * len);
      }
    } else {
      for (int docNum = 0; docNum < maxDoc; docNum++) {
        // NOTE: it's very important to first assign to vectors then pass it to
        // termVectorsWriter.addAllDocVectors; see LUCENE-1282
        TermFreqVector[] vectors = reader.getTermFreqVectors(docNum);
        termVectorsWriter.addAllDocVectors(vectors);
        checkAbort.work(300);
      }
    }
  }

  SegmentCodecs getSegmentCodecs() {
    assert segmentWriteState != null;
    return segmentWriteState.segmentCodecs;
  }

  private final void mergeTerms() throws CorruptIndexException, IOException {

    // Let CodecProvider decide which codec will be used to write
    // the new segment:

    int docBase = 0;

    final List<Fields> fields = new ArrayList<Fields>();
    final List<ReaderUtil.Slice> slices = new ArrayList<ReaderUtil.Slice>();
    final List<Bits> bits = new ArrayList<Bits>();
    final List<Integer> bitsStarts = new ArrayList<Integer>();

    for(IndexReader r : readers) {
      final Fields f = r.fields();
      final int maxDoc = r.maxDoc();
      if (f != null) {
        slices.add(new ReaderUtil.Slice(docBase, maxDoc, fields.size()));
        fields.add(f);
        bits.add(r.getDeletedDocs());
        bitsStarts.add(docBase);
      }
      docBase += maxDoc;
    }

    bitsStarts.add(docBase);

    // we may gather more readers than mergeState.readerCount
    mergeState = new MergeState();
    mergeState.readers = readers;
    mergeState.readerCount = readers.size();
    mergeState.fieldInfos = fieldInfos;
    mergeState.mergedDocCount = mergedDocs;

    // Remap docIDs
    mergeState.delCounts = new int[mergeState.readerCount];
    mergeState.docMaps = new int[mergeState.readerCount][];
    mergeState.docBase = new int[mergeState.readerCount];
    mergeState.hasPayloadProcessorProvider = payloadProcessorProvider != null;
    mergeState.dirPayloadProcessor = new PayloadProcessorProvider.DirPayloadProcessor[mergeState.readerCount];
    mergeState.currentPayloadProcessor = new PayloadProcessorProvider.PayloadProcessor[mergeState.readerCount];
    mergeState.checkAbort = checkAbort;

    docBase = 0;
    int inputDocBase = 0;

    for(int i=0;i<mergeState.readerCount;i++) {

      final IndexReader reader = readers.get(i);

      mergeState.delCounts[i] = reader.numDeletedDocs();
      mergeState.docBase[i] = docBase;
      docBase += reader.numDocs();
      inputDocBase += reader.maxDoc();
      if (mergeState.delCounts[i] != 0) {
        int delCount = 0;
        final Bits delDocs = reader.getDeletedDocs();
        assert delDocs != null;
        final int maxDoc = reader.maxDoc();
        final int[] docMap = mergeState.docMaps[i] = new int[maxDoc];
        int newDocID = 0;
        for(int j=0;j<maxDoc;j++) {
          if (delDocs.get(j)) {
            docMap[j] = -1;
            delCount++;  // only for assert
          } else {
            docMap[j] = newDocID++;
          }
        }
        assert delCount == mergeState.delCounts[i]: "reader delCount=" + mergeState.delCounts[i] + " vs recomputed delCount=" + delCount;
      }

      if (payloadProcessorProvider != null) {
        mergeState.dirPayloadProcessor[i] = payloadProcessorProvider.getDirProcessor(reader.directory());
      }
    }
    codec = segmentWriteState.segmentCodecs.codec();
    final FieldsConsumer consumer = codec.fieldsConsumer(segmentWriteState);

    // NOTE: this is silly, yet, necessary -- we create a
    // MultiBits as our skip docs only to have it broken
    // apart when we step through the docs enums in
    // MultiDocsEnum.
    mergeState.multiDeletedDocs = new MultiBits(bits, bitsStarts);

    try {
      consumer.merge(mergeState,
                     new MultiFields(fields.toArray(Fields.EMPTY_ARRAY),
                                     slices.toArray(ReaderUtil.Slice.EMPTY_ARRAY)));
    } finally {
      consumer.close();
    }
  }

  private MergeState mergeState;

  int[][] getDocMaps() {
    return mergeState.docMaps;
  }

  int[] getDelCounts() {
    return mergeState.delCounts;
  }

  private void mergeNorms() throws IOException {
    IndexOutput output = null;
    try {
      for (FieldInfo fi : fieldInfos) {
        if (fi.isIndexed && !fi.omitNorms) {
          if (output == null) {
            output = directory.createOutput(IndexFileNames.segmentFileName(segment, "", IndexFileNames.NORMS_EXTENSION));
            output.writeBytes(NORMS_HEADER,NORMS_HEADER.length);
          }
          for (IndexReader reader : readers) {
            final int maxDoc = reader.maxDoc();
            byte normBuffer[] = reader.norms(fi.name);
            if (normBuffer == null) {
              // Can be null if this segment doesn't have
              // any docs with this field
              normBuffer = new byte[maxDoc];
              Arrays.fill(normBuffer, (byte)0);
            }
            if (!reader.hasDeletions()) {
              //optimized case for segments without deleted docs
              output.writeBytes(normBuffer, maxDoc);
            } else {
              // this segment has deleted docs, so we have to
              // check for every doc if it is deleted or not
              final Bits delDocs = reader.getDeletedDocs();
              for (int k = 0; k < maxDoc; k++) {
                if (!delDocs.get(k)) {
                  output.writeByte(normBuffer[k]);
                }
              }
            }
            checkAbort.work(maxDoc);
          }
        }
      }
    } finally {
      if (output != null) {
        output.close();
      }
    }
  }
}<|MERGE_RESOLUTION|>--- conflicted
+++ resolved
@@ -227,12 +227,7 @@
 
     setMatchingSegmentReaders();
 
-<<<<<<< HEAD
-    // merge field values
-    final FieldsWriter fieldsWriter = new FieldsWriter(directory, segment, fieldInfos);
-=======
     final FieldsWriter fieldsWriter = new FieldsWriter(directory, segment);
->>>>>>> 26f104d3
 
     try {
       int idx = 0;
@@ -268,13 +263,8 @@
       // details.
       throw new RuntimeException("mergeFields produced an invalid result: docCount is " + docCount + " but fdx file size is " + fdxFileLength + " file=" + fileName + " file exists?=" + directory.fileExists(fileName) + "; now aborting this merge to prevent index corruption");
 
-<<<<<<< HEAD
-    segmentWriteState = new SegmentWriteState(null, directory, segment, fieldInfos, docCount, termIndexInterval, codecInfo);
-
-=======
     segmentWriteState = new SegmentWriteState(null, directory, segment, fieldInfos, docCount, termIndexInterval, codecInfo, null);
-    
->>>>>>> 26f104d3
+
     return docCount;
   }
 
