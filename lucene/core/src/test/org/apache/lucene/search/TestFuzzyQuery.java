--- conflicted
+++ resolved
@@ -25,10 +25,7 @@
 import java.util.List;
 import java.util.Set;
 import java.util.concurrent.atomic.AtomicBoolean;
-<<<<<<< HEAD
-=======
 import java.util.function.Supplier;
->>>>>>> a9c5fb0d
 
 import org.apache.lucene.analysis.MockAnalyzer;
 import org.apache.lucene.analysis.MockTokenizer;
@@ -719,14 +716,9 @@
     AtomicBoolean visited = new AtomicBoolean(false);
     q.visit(new QueryVisitor() {
       @Override
-<<<<<<< HEAD
-      public void consumeTermsMatching(Query query, String field, ByteRunAutomaton a) {
-        visited.set(true);
-=======
       public void consumeTermsMatching(Query query, String field, Supplier<ByteRunAutomaton> automaton) {
         visited.set(true);
         ByteRunAutomaton a = automaton.get();
->>>>>>> a9c5fb0d
         assertMatches(a, "blob");
         assertMatches(a, "bolb");
         assertMatches(a, "blobby");
