--- conflicted
+++ resolved
@@ -44,11 +44,8 @@
 import java.util.concurrent.Semaphore;
 import java.util.concurrent.atomic.AtomicBoolean;
 import java.util.concurrent.atomic.AtomicInteger;
-<<<<<<< HEAD
-=======
 import java.util.concurrent.atomic.AtomicLong;
 import java.util.concurrent.atomic.AtomicReference;
->>>>>>> a9c5fb0d
 import java.util.function.Predicate;
 import java.util.stream.Collectors;
 
@@ -3796,8 +3793,6 @@
     }
   }
 
-<<<<<<< HEAD
-=======
   public void testCloseableQueue() throws IOException, InterruptedException {
     try(Directory dir = newDirectory();
         IndexWriter writer = new IndexWriter(dir, newIndexWriterConfig())) {
@@ -3845,7 +3840,6 @@
     }
   }
 
->>>>>>> a9c5fb0d
   public void testRandomOperations() throws Exception {
     IndexWriterConfig iwc = newIndexWriterConfig();
     iwc.setMergePolicy(new FilterMergePolicy(newMergePolicy()) {
@@ -3961,8 +3955,6 @@
       }
     }
   }
-<<<<<<< HEAD
-=======
 
   public void testMaxCompletedSequenceNumber() throws IOException, InterruptedException {
     try (Directory dir = newDirectory();
@@ -4249,5 +4241,4 @@
     }
     IOUtils.close(w, dir);
   }
->>>>>>> a9c5fb0d
 }