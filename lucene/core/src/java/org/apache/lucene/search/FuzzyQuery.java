/*
 * Licensed to the Apache Software Foundation (ASF) under one or more
 * contributor license agreements.  See the NOTICE file distributed with
 * this work for additional information regarding copyright ownership.
 * The ASF licenses this file to You under the Apache License, Version 2.0
 * (the "License"); you may not use this file except in compliance with
 * the License.  You may obtain a copy of the License at
 *
 *     http://www.apache.org/licenses/LICENSE-2.0
 *
 * Unless required by applicable law or agreed to in writing, software
 * distributed under the License is distributed on an "AS IS" BASIS,
 * WITHOUT WARRANTIES OR CONDITIONS OF ANY KIND, either express or implied.
 * See the License for the specific language governing permissions and
 * limitations under the License.
 */
package org.apache.lucene.search;


import java.io.IOException;
import java.util.Objects;

import org.apache.lucene.index.SingleTermsEnum;
import org.apache.lucene.index.Term;
import org.apache.lucene.index.Terms;
import org.apache.lucene.index.TermsEnum;
import org.apache.lucene.util.AttributeSource;
import org.apache.lucene.util.automaton.CompiledAutomaton;
import org.apache.lucene.util.automaton.LevenshteinAutomata;

/** Implements the fuzzy search query. The similarity measurement
 * is based on the Damerau-Levenshtein (optimal string alignment) algorithm,
 * though you can explicitly choose classic Levenshtein by passing <code>false</code>
 * to the <code>transpositions</code> parameter.
 * 
 * <p>This query uses {@link MultiTermQuery.TopTermsBlendedFreqScoringRewrite}
 * as default. So terms will be collected and scored according to their
 * edit distance. Only the top terms are used for building the {@link BooleanQuery}.
 * It is not recommended to change the rewrite mode for fuzzy queries.
 * 
 * <p>At most, this query will match terms up to 
 * {@value org.apache.lucene.util.automaton.LevenshteinAutomata#MAXIMUM_SUPPORTED_DISTANCE} edits. 
 * Higher distances (especially with transpositions enabled), are generally not useful and 
 * will match a significant amount of the term dictionary. If you really want this, consider
 * using an n-gram indexing technique (such as the SpellChecker in the 
 * <a href="{@docRoot}/../suggest/overview-summary.html">suggest module</a>) instead.
 *
 * <p>NOTE: terms of length 1 or 2 will sometimes not match because of how the scaled
 * distance between two terms is computed.  For a term to match, the edit distance between
 * the terms must be less than the minimum length term (either the input term, or
 * the candidate term).  For example, FuzzyQuery on term "abcd" with maxEdits=2 will
 * not match an indexed term "ab", and FuzzyQuery on term "a" with maxEdits=2 will not
 * match an indexed term "abc".
 */
public class FuzzyQuery extends MultiTermQuery {
  
  public final static int defaultMaxEdits = LevenshteinAutomata.MAXIMUM_SUPPORTED_DISTANCE;
  public final static int defaultPrefixLength = 0;
  public final static int defaultMaxExpansions = 50;
  public final static boolean defaultTranspositions = true;
  
  private final int maxEdits;
  private final int maxExpansions;
  private final boolean transpositions;
  private final int prefixLength;
  private final Term term;
  
  /**
   * Create a new FuzzyQuery that will match terms with an edit distance 
   * of at most <code>maxEdits</code> to <code>term</code>.
   * If a <code>prefixLength</code> &gt; 0 is specified, a common prefix
   * of that length is also required.
   * 
   * @param term the term to search for
   * @param maxEdits must be {@code >= 0} and {@code <=} {@link LevenshteinAutomata#MAXIMUM_SUPPORTED_DISTANCE}.
   * @param prefixLength length of common (non-fuzzy) prefix
   * @param maxExpansions the maximum number of terms to match. If this number is
   *  greater than {@link BooleanQuery#getMaxClauseCount} when the query is rewritten, 
   *  then the maxClauseCount will be used instead.
   * @param transpositions true if transpositions should be treated as a primitive
   *        edit operation. If this is false, comparisons will implement the classic
   *        Levenshtein algorithm.
   */
  public FuzzyQuery(Term term, int maxEdits, int prefixLength, int maxExpansions, boolean transpositions) {
    super(term.field());
    
    if (maxEdits < 0 || maxEdits > LevenshteinAutomata.MAXIMUM_SUPPORTED_DISTANCE) {
      throw new IllegalArgumentException("maxEdits must be between 0 and " + LevenshteinAutomata.MAXIMUM_SUPPORTED_DISTANCE);
    }
    if (prefixLength < 0) {
      throw new IllegalArgumentException("prefixLength cannot be negative.");
    }
    if (maxExpansions <= 0) {
      throw new IllegalArgumentException("maxExpansions must be positive.");
    }
    
    this.term = term;
    this.maxEdits = maxEdits;
    this.prefixLength = prefixLength;
    this.transpositions = transpositions;
    this.maxExpansions = maxExpansions;
    setRewriteMethod(new MultiTermQuery.TopTermsBlendedFreqScoringRewrite(maxExpansions));
  }
  
  /**
   * Calls {@link #FuzzyQuery(Term, int, int, int, boolean) 
   * FuzzyQuery(term, maxEdits, prefixLength, defaultMaxExpansions, defaultTranspositions)}.
   */
  public FuzzyQuery(Term term, int maxEdits, int prefixLength) {
    this(term, maxEdits, prefixLength, defaultMaxExpansions, defaultTranspositions);
  }
  
  /**
   * Calls {@link #FuzzyQuery(Term, int, int) FuzzyQuery(term, maxEdits, defaultPrefixLength)}.
   */
  public FuzzyQuery(Term term, int maxEdits) {
    this(term, maxEdits, defaultPrefixLength);
  }

  /**
   * Calls {@link #FuzzyQuery(Term, int) FuzzyQuery(term, defaultMaxEdits)}.
   */
  public FuzzyQuery(Term term) {
    this(term, defaultMaxEdits);
  }
  
  /**
   * @return the maximum number of edit distances allowed for this query to match.
   */
  public int getMaxEdits() {
    return maxEdits;
  }
    
  /**
   * Returns the non-fuzzy prefix length. This is the number of characters at the start
   * of a term that must be identical (not fuzzy) to the query term if the query
   * is to match that term. 
   */
  public int getPrefixLength() {
    return prefixLength;
  }
  
  /**
   * Returns true if transpositions should be treated as a primitive edit operation. 
   * If this is false, comparisons will implement the classic Levenshtein algorithm.
   */
  public boolean getTranspositions() {
    return transpositions;
  }

  /**
   * Returns the compiled automata used to match terms
   */
  public CompiledAutomaton getAutomata() {
    FuzzyAutomatonBuilder builder = new FuzzyAutomatonBuilder(term.text(), maxEdits, prefixLength, transpositions);
    return builder.buildMaxEditAutomaton();
  }

  @Override
  public void visit(QueryVisitor visitor) {
    if (visitor.acceptField(field)) {
      if (maxEdits == 0 || prefixLength >= term.text().length()) {
        visitor.consumeTerms(this, term);
      } else {
<<<<<<< HEAD
        visitor.consumeTermsMatching(this, term.field(), getAutomata().runAutomaton);
=======
        visitor.consumeTermsMatching(this, term.field(), () -> getAutomata().runAutomaton);
>>>>>>> a9c5fb0d
      }
    }
  }

  @Override
  protected TermsEnum getTermsEnum(Terms terms, AttributeSource atts) throws IOException {
    if (maxEdits == 0 || prefixLength >= term.text().length()) {  // can only match if it's exact
      return new SingleTermsEnum(terms.iterator(), term.bytes());
    }
    return new FuzzyTermsEnum(terms, atts, getTerm(), maxEdits, prefixLength, transpositions);
  }

  /**
   * Returns the pattern term.
   */
  public Term getTerm() {
    return term;
  }
    
  @Override
  public String toString(String field) {
    final StringBuilder buffer = new StringBuilder();
    if (!term.field().equals(field)) {
        buffer.append(term.field());
        buffer.append(":");
    }
    buffer.append(term.text());
    buffer.append('~');
    buffer.append(maxEdits);
    return buffer.toString();
  }

  @Override
  public int hashCode() {
    final int prime = 31;
    int result = super.hashCode();
    result = prime * result + maxEdits;
    result = prime * result + prefixLength;
    result = prime * result + maxExpansions;
    result = prime * result + (transpositions ? 0 : 1);
    result = prime * result + ((term == null) ? 0 : term.hashCode());
    return result;
  }

  @Override
  public boolean equals(Object obj) {
    if (this == obj)
      return true;
    if (!super.equals(obj))
      return false;
    if (getClass() != obj.getClass())
      return false;
    FuzzyQuery other = (FuzzyQuery) obj;
    return Objects.equals(maxEdits, other.maxEdits) && Objects.equals(prefixLength, other.prefixLength)
        && Objects.equals(maxExpansions, other.maxExpansions) && Objects.equals(transpositions, other.transpositions)
        && Objects.equals(term, other.term);
  }
  
  /**
   * @deprecated pass integer edit distances instead.
   */
  @Deprecated
  public final static float defaultMinSimilarity = LevenshteinAutomata.MAXIMUM_SUPPORTED_DISTANCE;

  /**
   * Helper function to convert from deprecated "minimumSimilarity" fractions
   * to raw edit distances.
   * 
   * @param minimumSimilarity scaled similarity
   * @param termLen length (in unicode codepoints) of the term.
   * @return equivalent number of maxEdits
   * @deprecated pass integer edit distances instead.
   */
  @Deprecated
  public static int floatToEdits(float minimumSimilarity, int termLen) {
    if (minimumSimilarity >= 1f) {
      return (int) Math.min(minimumSimilarity, LevenshteinAutomata.MAXIMUM_SUPPORTED_DISTANCE);
    } else if (minimumSimilarity == 0.0f) {
      return 0; // 0 means exact, not infinite # of edits!
    } else {
      return Math.min((int) ((1D-minimumSimilarity) * termLen), 
        LevenshteinAutomata.MAXIMUM_SUPPORTED_DISTANCE);
    }
  }

}<|MERGE_RESOLUTION|>--- conflicted
+++ resolved
@@ -162,11 +162,7 @@
       if (maxEdits == 0 || prefixLength >= term.text().length()) {
         visitor.consumeTerms(this, term);
       } else {
-<<<<<<< HEAD
-        visitor.consumeTermsMatching(this, term.field(), getAutomata().runAutomaton);
-=======
         visitor.consumeTermsMatching(this, term.field(), () -> getAutomata().runAutomaton);
->>>>>>> a9c5fb0d
       }
     }
   }
