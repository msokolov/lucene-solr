--- conflicted
+++ resolved
@@ -109,14 +109,8 @@
   /** soft deletes field */
   protected String softDeletesField = null;
 
-<<<<<<< HEAD
-  /** the attributes for the NRT readers */
-  protected Map<String, String> readerAttributes = Collections.emptyMap();
-
-=======
   /** Amount of time to wait for merges returned by MergePolicy.findFullFlushMerges(...) */
   protected volatile long maxCommitMergeWaitMillis;
->>>>>>> a9c5fb0d
 
   // used by IndexWriterConfig
   LiveIndexWriterConfig(Analyzer analyzer) {
@@ -140,10 +134,7 @@
     flushPolicy = new FlushByRamOrCountsPolicy();
     readerPooling = IndexWriterConfig.DEFAULT_READER_POOLING;
     perThreadHardLimitMB = IndexWriterConfig.DEFAULT_RAM_PER_THREAD_HARD_LIMIT_MB;
-<<<<<<< HEAD
-=======
     maxCommitMergeWaitMillis = IndexWriterConfig.DEFAULT_MAX_COMMIT_MERGE_WAIT_MILLIS;
->>>>>>> a9c5fb0d
   }
   
   /** Returns the default analyzer to use for indexing documents. */
@@ -473,8 +464,6 @@
     return softDeletesField;
   }
 
-<<<<<<< HEAD
-=======
   /**
    * Expert: return the amount of time to wait for merges returned by by MergePolicy.findFullFlushMerges(...).
    * If this time is reached, we proceed with the commit based on segments merged up to that point.
@@ -484,7 +473,6 @@
     return maxCommitMergeWaitMillis;
   }
 
->>>>>>> a9c5fb0d
   @Override
   public String toString() {
     StringBuilder sb = new StringBuilder();
@@ -508,11 +496,7 @@
     sb.append("indexSort=").append(getIndexSort()).append("\n");
     sb.append("checkPendingFlushOnUpdate=").append(isCheckPendingFlushOnUpdate()).append("\n");
     sb.append("softDeletesField=").append(getSoftDeletesField()).append("\n");
-<<<<<<< HEAD
-    sb.append("readerAttributes=").append(getReaderAttributes()).append("\n");
-=======
     sb.append("maxCommitMergeWaitMillis=").append(getMaxCommitMergeWaitMillis()).append("\n");
->>>>>>> a9c5fb0d
     return sb.toString();
   }
 }