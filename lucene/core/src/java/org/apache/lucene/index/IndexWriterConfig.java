--- conflicted
+++ resolved
@@ -109,12 +109,9 @@
   
   /** Default value for whether calls to {@link IndexWriter#close()} include a commit. */
   public final static boolean DEFAULT_COMMIT_ON_CLOSE = true;
-<<<<<<< HEAD
-=======
 
   /** Default value for time to wait for merges on commit (when using a {@link MergePolicy} that implements {@link MergePolicy#findFullFlushMerges}). */
   public static final long DEFAULT_MAX_COMMIT_MERGE_WAIT_MILLIS = 0;
->>>>>>> a9c5fb0d
   
   // indicates whether this config instance is already attached to a writer.
   // not final so that it can be cloned properly.
@@ -465,14 +462,6 @@
     return this;
   }
 
-<<<<<<< HEAD
-  /** We only allow sorting on these types */
-  private static final EnumSet<SortField.Type> ALLOWED_INDEX_SORT_TYPES = EnumSet.of(SortField.Type.STRING,
-                                                                                     SortField.Type.LONG,
-                                                                                     SortField.Type.INT,
-                                                                                     SortField.Type.DOUBLE,
-                                                                                     SortField.Type.FLOAT);
-=======
   /**
    * Expert: sets the amount of time to wait for merges (during {@link IndexWriter#commit}) returned by
    * MergePolicy.findFullFlushMerges(...).
@@ -487,7 +476,6 @@
     this.maxCommitMergeWaitMillis = maxCommitMergeWaitMillis;
     return this;
   }
->>>>>>> a9c5fb0d
 
   /**
    * Set the {@link Sort} order to use for all (flushed and merged) segments.
