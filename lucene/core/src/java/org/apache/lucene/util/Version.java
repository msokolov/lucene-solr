--- conflicted
+++ resolved
@@ -196,52 +196,32 @@
 
   /**
    * Match settings and bugs in Lucene's 8.5.0 release.
-<<<<<<< HEAD
-   * @deprecated (8.5.1) Use latest
-=======
    * @deprecated (8.6.0) Use latest
->>>>>>> a9c5fb0d
    */
   @Deprecated
   public static final Version LUCENE_8_5_0 = new Version(8, 5, 0);
 
   /**
    * Match settings and bugs in Lucene's 8.5.1 release.
-<<<<<<< HEAD
-   * @deprecated (8.5.2) Use latest
-=======
-   * @deprecated Use latest
->>>>>>> a9c5fb0d
+   * @deprecated Use latest
    */
   @Deprecated
   public static final Version LUCENE_8_5_1 = new Version(8, 5, 1);
 
   /**
    * Match settings and bugs in Lucene's 8.5.2 release.
-<<<<<<< HEAD
-   * @deprecated (8.5.3) Use latest
-=======
-   * @deprecated Use latest
->>>>>>> a9c5fb0d
+   * @deprecated Use latest
    */
   @Deprecated
   public static final Version LUCENE_8_5_2 = new Version(8, 5, 2);
 
   /**
-<<<<<<< HEAD
-   * Match settings and bugs in Lucene's 8.5.3 release.
-=======
    * Match settings and bugs in Lucene's 8.6.0 release.
->>>>>>> a9c5fb0d
    * <p>
    * Use this to get the latest &amp; greatest settings, bug
    * fixes, etc, for Lucene.
    */
-<<<<<<< HEAD
-  public static final Version LUCENE_8_5_3 = new Version(8, 5, 3);
-=======
   public static final Version LUCENE_8_6_0 = new Version(8, 6, 0);
->>>>>>> a9c5fb0d
 
   // To add a new version:
   //  * Only add above this comment
@@ -262,11 +242,7 @@
    * some defaults may have changed and may break functionality
    * in your application.
    */
-<<<<<<< HEAD
-  public static final Version LATEST = LUCENE_8_5_3;
-=======
   public static final Version LATEST = LUCENE_8_6_0;
->>>>>>> a9c5fb0d
 
   /**
    * Constant for backwards compatibility.
