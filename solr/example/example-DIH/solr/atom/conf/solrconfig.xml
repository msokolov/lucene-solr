<?xml version="1.0" encoding="UTF-8" ?>
<!--
 Licensed to the Apache Software Foundation (ASF) under one or more
 contributor license agreements.  See the NOTICE file distributed with
 this work for additional information regarding copyright ownership.
 The ASF licenses this file to You under the Apache License, Version 2.0
 (the "License"); you may not use this file except in compliance with
 the License.  You may obtain a copy of the License at

     http://www.apache.org/licenses/LICENSE-2.0

 Unless required by applicable law or agreed to in writing, software
 distributed under the License is distributed on an "AS IS" BASIS,
 WITHOUT WARRANTIES OR CONDITIONS OF ANY KIND, either express or implied.
 See the License for the specific language governing permissions and
 limitations under the License.
-->

<!--
 This is a DEMO configuration, highlighting elements
 specifically needed to get this example running
 such as libraries and request handler specifics.

 It uses defaults or does not define most of production-level settings
 such as various caches or auto-commit policies.

 See Solr Reference Guide and other examples for
 more details on a well configured solrconfig.xml
 https://lucene.apache.org/solr/guide/the-well-configured-solr-instance.html
-->
<config>

  <!-- Controls what version of Lucene various components of Solr
    adhere to.  Generally, you want to use the latest version to
    get all bug fixes and improvements. It is highly recommended
    that you fully re-index after changing this setting as it can
    affect both how text is indexed and queried.
  -->
<<<<<<< HEAD
  <luceneMatchVersion>8.5.3</luceneMatchVersion>
=======
  <luceneMatchVersion>8.6.0</luceneMatchVersion>
>>>>>>> a9c5fb0d

  <lib dir="${solr.install.dir:../../../..}/dist/" regex="solr-dataimporthandler-.*\.jar"/>

  <requestHandler name="/select" class="solr.SearchHandler">
    <lst name="defaults">
      <str name="echoParams">explicit</str>
      <str name="df">text</str>
       <!-- Change from JSON to XML format (the default prior to Solr 7.0)
          <str name="wt">xml</str> 
         -->
    </lst>
  </requestHandler>

  <requestHandler name="/dataimport" class="solr.DataImportHandler">
    <lst name="defaults">
      <str name="config">atom-data-config.xml</str>
      <str name="processor">trim_text</str>
    </lst>
  </requestHandler>

  <updateProcessor class="solr.processor.TrimFieldUpdateProcessorFactory" name="trim_text">
    <str name="typeName">text_en_splitting</str>
  </updateProcessor>

</config><|MERGE_RESOLUTION|>--- conflicted
+++ resolved
@@ -36,11 +36,7 @@
     that you fully re-index after changing this setting as it can
     affect both how text is indexed and queried.
   -->
-<<<<<<< HEAD
-  <luceneMatchVersion>8.5.3</luceneMatchVersion>
-=======
   <luceneMatchVersion>8.6.0</luceneMatchVersion>
->>>>>>> a9c5fb0d
 
   <lib dir="${solr.install.dir:../../../..}/dist/" regex="solr-dataimporthandler-.*\.jar"/>
 
