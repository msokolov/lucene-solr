--- conflicted
+++ resolved
@@ -110,11 +110,7 @@
 
 When upgrading to 8.5.x users should be aware of the following major changes from 8.4.
 
-<<<<<<< HEAD
-__Note: an index incompatibility warning was retroactively added below to 8.4 for users choosing a non-default postings format (e.g. "FST50").__
-=======
 __Note: an index incompatibility warning was retroactively added below to 8.4 for users choosing a non-default postings format (e.g., "FST50").__
->>>>>>> a9c5fb0d
 
 *Considerations for a SolrCloud Upgrade*
 
@@ -192,11 +188,8 @@
 Solr's Unified Highlighter now has two parameters to help control passage sizing, `hl.fragAlignRatio` and `hl.fragsizeIsMinimum`.
 See the section <<highlighting.adoc#the-unified-highlighter,The Unified Highlighter>> for details about these new parameters.
 Regardless of the settings, the passages may be sized differently than before.
-<<<<<<< HEAD
-=======
 _Warning: These default settings were found to be a significant performance regression for apps that highlight lots of text with the default sentence break iterator.
 See the 8.6 upgrade notes for advise you can apply in 8.5._
->>>>>>> a9c5fb0d
 
 *Shared Library System Parameter*
 
