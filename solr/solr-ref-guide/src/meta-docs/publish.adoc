--- conflicted
+++ resolved
@@ -60,11 +60,7 @@
 Confirm you can browse to Guide manually by going to the new URL. For example:
 https://lucene.apache.org/solr/guide/7_7
 
-<<<<<<< HEAD
-== Publish the Guide
-=======
 == Publish the Final Guide
->>>>>>> a9c5fb0d
 
 There are two steps to publishing the Guide: first, uploading the DRAFT pages with the production-ready version; and second, updating links to point to the new Guide.
 
@@ -120,8 +116,4 @@
 . Note: If there are other changes staged, you will see those as well if you merge `master` into `production`
 . Click the "Merge" button on the PR
 
-<<<<<<< HEAD
-The ordinary Solr release process will update the `LUCENE_LATEST_RELEASE` property of the website, which will ensure that Ref Guide URLs without a version in the path (e.g. `/solr/guide/mypage.adoc`) will automatically redirect to the latest Guide.
-=======
-The ordinary Solr release process will update the `LUCENE_LATEST_RELEASE` property of the website, which will ensure that Ref Guide URLs without a version in the path (e.g., `/solr/guide/mypage.adoc`) will automatically redirect to the latest Guide.
->>>>>>> a9c5fb0d
+The ordinary Solr release process will update the `LUCENE_LATEST_RELEASE` property of the website, which will ensure that Ref Guide URLs without a version in the path (e.g., `/solr/guide/mypage.adoc`) will automatically redirect to the latest Guide.