/*
 * Licensed to the Apache Software Foundation (ASF) under one or more
 * contributor license agreements.  See the NOTICE file distributed with
 * this work for additional information regarding copyright ownership.
 * The ASF licenses this file to You under the Apache License, Version 2.0
 * (the "License"); you may not use this file except in compliance with
 * the License.  You may obtain a copy of the License at
 *
 *     http://www.apache.org/licenses/LICENSE-2.0
 *
 * Unless required by applicable law or agreed to in writing, software
 * distributed under the License is distributed on an "AS IS" BASIS,
 * WITHOUT WARRANTIES OR CONDITIONS OF ANY KIND, either express or implied.
 * See the License for the specific language governing permissions and
 * limitations under the License.
 */

package org.apache.solr.handler.admin;

import java.io.IOException;
import java.net.URL;
import java.util.Arrays;
import java.util.Collections;
import java.util.List;
import java.util.Map;
import java.util.concurrent.ExecutionException;
import java.util.concurrent.TimeUnit;
import java.util.concurrent.TimeoutException;

import org.apache.solr.client.solrj.SolrRequest;
import org.apache.solr.client.solrj.SolrServerException;
import org.apache.solr.client.solrj.impl.HttpSolrClient;
import org.apache.solr.client.solrj.request.GenericSolrRequest;
import org.apache.solr.client.solrj.response.DelegationTokenResponse;
import org.apache.solr.cloud.SolrCloudTestCase;
import org.apache.solr.common.SolrException;
import org.apache.solr.common.cloud.ZkDynamicConfig;
import org.apache.solr.common.params.ModifiableSolrParams;
import org.apache.solr.common.util.NamedList;
import org.junit.After;
import org.junit.Before;
import org.junit.BeforeClass;
import org.junit.Test;
import org.mockito.Answers;
import org.mockito.ArgumentMatchers;
import org.noggit.JSONUtil;

import static org.mockito.ArgumentMatchers.any;
import static org.mockito.ArgumentMatchers.anyString;
import static org.mockito.Mockito.mock;
import static org.mockito.Mockito.when;

public class ZookeeperStatusHandlerTest extends SolrCloudTestCase {
  @BeforeClass
  public static void setupCluster() throws Exception {
    configureCluster(1)
        .addConfig("conf", configset("cloud-minimal"))
        .configure();
  }

  @Before
  @Override
  public void setUp() throws Exception {
    super.setUp();
  }

  @After
  @Override
  public void tearDown() throws Exception {
    super.tearDown();
  }

  /*
    Test the monitoring endpoint, used in the Cloud => ZkStatus Admin UI screen
    NOTE: We do not currently test with multiple zookeepers, but the only difference is that there are multiple "details" objects and mode is "ensemble"... 
   */
  @Test
  public void monitorZookeeper() throws IOException, SolrServerException, InterruptedException, ExecutionException, TimeoutException {
    URL baseUrl = cluster.getJettySolrRunner(0).getBaseUrl();
    HttpSolrClient solr = new HttpSolrClient.Builder(baseUrl.toString()).build();
    GenericSolrRequest mntrReq = new GenericSolrRequest(SolrRequest.METHOD.GET, "/admin/zookeeper/status", new ModifiableSolrParams());
    mntrReq.setResponseParser(new DelegationTokenResponse.JsonMapResponseParser());
    NamedList<Object> nl = solr.httpUriRequest(mntrReq).future.get(10000, TimeUnit.MILLISECONDS);

    assertEquals("zkStatus", nl.getName(1));
<<<<<<< HEAD
=======
    @SuppressWarnings({"unchecked"})
>>>>>>> a9c5fb0d
    Map<String,Object> zkStatus = (Map<String,Object>) nl.get("zkStatus");
    assertEquals("green", zkStatus.get("status"));
    assertEquals("standalone", zkStatus.get("mode"));
    assertEquals(1L, zkStatus.get("ensembleSize"));
<<<<<<< HEAD
    List<Object> detailsList = (List<Object>)zkStatus.get("details");
    assertEquals(1, detailsList.size());
=======
    @SuppressWarnings({"unchecked"})
    List<Object> detailsList = (List<Object>)zkStatus.get("details");
    assertEquals(1, detailsList.size());
    @SuppressWarnings({"unchecked"})
>>>>>>> a9c5fb0d
    Map<String,Object> details = (Map<String,Object>) detailsList.get(0);
    assertEquals(true, details.get("ok"));
    assertTrue(Integer.parseInt((String) details.get("zk_znode_count")) > 50);
    solr.close();
  }

  @Test
  public void testEnsembleStatusMock() {
    assumeWorkingMockito();
    ZookeeperStatusHandler zkStatusHandler = mock(ZookeeperStatusHandler.class);
    when(zkStatusHandler.getZkRawResponse("zoo1:2181", "ruok")).thenReturn(Arrays.asList("imok"));
    when(zkStatusHandler.getZkRawResponse("zoo1:2181", "mntr")).thenReturn(
        Arrays.asList("zk_version\t3.5.5-390fe37ea45dee01bf87dc1c042b5e3dcce88653, built on 05/03/2019 12:07 GMT",
        "zk_avg_latency\t1"));
    when(zkStatusHandler.getZkRawResponse("zoo1:2181", "conf")).thenReturn(
        Arrays.asList("clientPort=2181",
        "secureClientPort=-1",
        "thisIsUnexpected",
        "membership: "));

    when(zkStatusHandler.getZkRawResponse("zoo2:2181", "ruok")).thenReturn(Arrays.asList(""));

    when(zkStatusHandler.getZkRawResponse("zoo3:2181", "ruok")).thenReturn(Arrays.asList("imok"));
    when(zkStatusHandler.getZkRawResponse("zoo3:2181", "mntr")).thenReturn(
        Arrays.asList("mntr is not executed because it is not in the whitelist.")); // Actual response from ZK if not whitelisted
    when(zkStatusHandler.getZkRawResponse("zoo3:2181", "conf")).thenReturn(
        Arrays.asList("clientPort=2181"));

    when(zkStatusHandler.getZkStatus(anyString(), any())).thenCallRealMethod();
    when(zkStatusHandler.monitorZookeeper(anyString())).thenCallRealMethod();
    when(zkStatusHandler.validateZkRawResponse(ArgumentMatchers.any(), any(), any())).thenAnswer(Answers.CALLS_REAL_METHODS);

    ZkDynamicConfig zkDynamicConfig = ZkDynamicConfig.parseLines(
        "server.1=zoo1:2780:2783:participant;0.0.0.0:2181\n" +
            "server.2=zoo2:2781:2784:participant;0.0.0.0:2181\n" +
            "server.3=zoo3:2782:2785:participant;0.0.0.0:2181\n" +
            "version=400000003");
    Map<String, Object> mockStatus = zkStatusHandler.getZkStatus("zoo4:2181,zoo5:2181,zoo6:2181", zkDynamicConfig);
    String expected = "{\n" +
        "  \"dynamicReconfig\":true,\n" +
        "  \"ensembleSize\":3,\n" +
        "  \"details\":[\n" +
        "    {\n" +
        "      \"role\":\"participant\",\n" +
        "      \"zk_version\":\"3.5.5-390fe37ea45dee01bf87dc1c042b5e3dcce88653, built on 05/03/2019 12:07 GMT\",\n" +
        "      \"zk_avg_latency\":\"1\",\n" +
        "      \"host\":\"zoo1:2181\",\n" +
        "      \"clientPort\":\"2181\",\n" +
        "      \"secureClientPort\":\"-1\",\n" +
        "      \"ok\":true},\n" +
        "    {\n" +
        "      \"host\":\"zoo2:2181\",\n" +
        "      \"ok\":false},\n" +
        "    {\n" +
        "      \"host\":\"zoo3:2181\",\n" +
        "      \"ok\":false}],\n" +
        "  \"zkHost\":\"zoo4:2181,zoo5:2181,zoo6:2181\",\n" +
        "  \"errors\":[\n" +
        "    \"Your ZK connection string (3 hosts) is different from the dynamic ensemble config (3 hosts). Solr does not currently support dynamic reconfiguration and will only be able to connect to the zk hosts in your connection string.\",\n" +
        "    \"Unexpected line in 'conf' response from Zookeeper zoo1:2181: thisIsUnexpected\",\n" +
        "    \"Empty response from Zookeeper zoo2:2181\",\n" +
        "    \"Could not execute mntr towards ZK host zoo3:2181. Add this line to the 'zoo.cfg' configuration file on each zookeeper node: '4lw.commands.whitelist=mntr,conf,ruok'. See also chapter 'Setting Up an External ZooKeeper Ensemble' in the Solr Reference Guide.\"],\n" +
        "  \"status\":\"yellow\"}";
    assertEquals(expected, JSONUtil.toJSON(mockStatus));
  }

  @Test(expected = SolrException.class)
  public void validateNotWhitelisted() {
    try (ZookeeperStatusHandler zsh = new ZookeeperStatusHandler(null)) {
     zsh.validateZkRawResponse(Collections.singletonList("mntr is not executed because it is not in the whitelist."),
          "zoo1:2181", "mntr");
    }  catch (IOException e) {
      fail("Error closing ZookeeperStatusHandler");
    }
  }

  @Test(expected = SolrException.class)
  public void validateEmptyResponse() {
    try (ZookeeperStatusHandler zsh = new ZookeeperStatusHandler(null)) {
      zsh.validateZkRawResponse(Collections.emptyList(), "zoo1:2181", "mntr");
    } catch (IOException e) {
      fail("Error closing ZookeeperStatusHandler");
    }
  }

  @Test
  public void testMntrBugZk36Solr14463() {
    assumeWorkingMockito();
    ZookeeperStatusHandler zkStatusHandler = mock(ZookeeperStatusHandler.class);
    when(zkStatusHandler.getZkRawResponse("zoo1:2181", "ruok")).thenReturn(Arrays.asList("imok"));
    when(zkStatusHandler.getZkRawResponse("zoo1:2181", "mntr")).thenReturn(
        Arrays.asList("zk_version\t3.5.5-390fe37ea45dee01bf87dc1c042b5e3dcce88653, built on 05/03/2019 12:07 GMT",
            "zk_avg_latency\t1",
            "zk_server_state\tleader",
            "zk_synced_followers\t2"));
    when(zkStatusHandler.getZkRawResponse("zoo1:2181", "conf")).thenReturn(
        Arrays.asList("clientPort=2181"));
    when(zkStatusHandler.getZkStatus(anyString(), any())).thenCallRealMethod();
    when(zkStatusHandler.monitorZookeeper(anyString())).thenCallRealMethod();
    when(zkStatusHandler.validateZkRawResponse(ArgumentMatchers.any(), any(), any())).thenAnswer(Answers.CALLS_REAL_METHODS);

    Map<String, Object> mockStatus = zkStatusHandler.getZkStatus("zoo1:2181", ZkDynamicConfig.fromZkConnectString("zoo1:2181"));
    String expected = "{\n" +
        "  \"mode\":\"ensemble\",\n" +
        "  \"dynamicReconfig\":true,\n" +
        "  \"ensembleSize\":1,\n" +
        "  \"details\":[{\n" +
        "      \"zk_synced_followers\":\"2\",\n" +
        "      \"zk_version\":\"3.5.5-390fe37ea45dee01bf87dc1c042b5e3dcce88653, built on 05/03/2019 12:07 GMT\",\n" +
        "      \"zk_avg_latency\":\"1\",\n" +
        "      \"host\":\"zoo1:2181\",\n" +
        "      \"clientPort\":\"2181\",\n" +
        "      \"ok\":true,\n" +
        "      \"zk_server_state\":\"leader\"}],\n" +
        "  \"zkHost\":\"zoo1:2181\",\n" +
        "  \"errors\":[\"Leader reports 2 followers, but we only found 0. Please check zkHost configuration\"],\n" +
        "  \"status\":\"red\"}";
    assertEquals(expected, JSONUtil.toJSON(mockStatus));
  }
}<|MERGE_RESOLUTION|>--- conflicted
+++ resolved
@@ -83,23 +83,15 @@
     NamedList<Object> nl = solr.httpUriRequest(mntrReq).future.get(10000, TimeUnit.MILLISECONDS);
 
     assertEquals("zkStatus", nl.getName(1));
-<<<<<<< HEAD
-=======
     @SuppressWarnings({"unchecked"})
->>>>>>> a9c5fb0d
     Map<String,Object> zkStatus = (Map<String,Object>) nl.get("zkStatus");
     assertEquals("green", zkStatus.get("status"));
     assertEquals("standalone", zkStatus.get("mode"));
     assertEquals(1L, zkStatus.get("ensembleSize"));
-<<<<<<< HEAD
-    List<Object> detailsList = (List<Object>)zkStatus.get("details");
-    assertEquals(1, detailsList.size());
-=======
     @SuppressWarnings({"unchecked"})
     List<Object> detailsList = (List<Object>)zkStatus.get("details");
     assertEquals(1, detailsList.size());
     @SuppressWarnings({"unchecked"})
->>>>>>> a9c5fb0d
     Map<String,Object> details = (Map<String,Object>) detailsList.get(0);
     assertEquals(true, details.get("ok"));
     assertTrue(Integer.parseInt((String) details.get("zk_znode_count")) > 50);
