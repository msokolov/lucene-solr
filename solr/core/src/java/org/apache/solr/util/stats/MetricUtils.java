/*
 * Licensed to the Apache Software Foundation (ASF) under one or more
 * contributor license agreements.  See the NOTICE file distributed with
 * this work for additional information regarding copyright ownership.
 * The ASF licenses this file to You under the Apache License, Version 2.0
 * (the "License"); you may not use this file except in compliance with
 * the License.  You may obtain a copy of the License at
 *
 *     http://www.apache.org/licenses/LICENSE-2.0
 *
 * Unless required by applicable law or agreed to in writing, software
 * distributed under the License is distributed on an "AS IS" BASIS,
 * WITHOUT WARRANTIES OR CONDITIONS OF ANY KIND, either express or implied.
 * See the License for the specific language governing permissions and
 * limitations under the License.
 */
package org.apache.solr.util.stats;

import java.util.LinkedHashMap;
import java.util.LinkedList;
import java.util.List;
import java.util.Map;
import java.util.SortedSet;
import java.util.concurrent.ExecutorService;
import java.util.concurrent.TimeUnit;
import java.util.function.BiConsumer;
import java.util.function.Consumer;

import com.codahale.metrics.Counter;
import com.codahale.metrics.Gauge;
import com.codahale.metrics.Histogram;
import com.codahale.metrics.InstrumentedExecutorService;
import com.codahale.metrics.Meter;
import com.codahale.metrics.Metric;
import com.codahale.metrics.MetricFilter;
import com.codahale.metrics.MetricRegistry;
import com.codahale.metrics.Snapshot;
import com.codahale.metrics.Timer;
import org.apache.solr.common.SolrInputDocument;
import org.apache.solr.common.util.NamedList;
import org.apache.solr.common.util.SimpleOrderedMap;
import org.apache.solr.metrics.AggregateMetric;

/**
 * Metrics specific utility functions.
 */
public class MetricUtils {

  public static final String METRIC_NAME = "metric";
  public static final String VALUE = "value";
  public static final String VALUES = "values";

  static final String MS = "_ms";

  static final String MIN = "min";
  static final String MIN_MS = MIN + MS;
  static final String MAX = "max";
  static final String MAX_MS = MAX + MS;
  static final String MEAN = "mean";
  static final String MEAN_MS = MEAN + MS;
  static final String MEDIAN = "median";
  static final String MEDIAN_MS = MEDIAN + MS;
  static final String STDDEV = "stddev";
  static final String STDDEV_MS = STDDEV + MS;
  static final String SUM = "sum";
  static final String P75 = "p75";
  static final String P75_MS = P75 + MS;
  static final String P95 = "p95";
  static final String P95_MS = P95 + MS;
  static final String P99 = "p99";
  static final String P99_MS = P99 + MS;
  static final String P999 = "p999";
  static final String P999_MS = P999 + MS;

  /**
   * Adds metrics from a Timer to a NamedList, using well-known back-compat names.
   * @param lst The NamedList to add the metrics data to
   * @param timer The Timer to extract the metrics from
   */
  public static void addMetrics(NamedList<Object> lst, Timer timer) {
    Snapshot snapshot = timer.getSnapshot();
    lst.add("avgRequestsPerSecond", timer.getMeanRate());
    lst.add("5minRateRequestsPerSecond", timer.getFiveMinuteRate());
    lst.add("15minRateRequestsPerSecond", timer.getFifteenMinuteRate());
    lst.add("avgTimePerRequest", nsToMs(snapshot.getMean()));
    lst.add("medianRequestTime", nsToMs(snapshot.getMedian()));
    lst.add("75thPcRequestTime", nsToMs(snapshot.get75thPercentile()));
    lst.add("95thPcRequestTime", nsToMs(snapshot.get95thPercentile()));
    lst.add("99thPcRequestTime", nsToMs(snapshot.get99thPercentile()));
    lst.add("999thPcRequestTime", nsToMs(snapshot.get999thPercentile()));
  }

  /**
   * Converts a double representing nanoseconds to a double representing milliseconds.
   *
   * @param ns the amount of time in nanoseconds
   * @return the amount of time in milliseconds
   */
  public static double nsToMs(double ns) {
    return ns / TimeUnit.MILLISECONDS.toNanos(1);
  }

  /**
   * Returns a NamedList representation of the given metric registry. Only those metrics
   * are converted to NamedList which match at least one of the given MetricFilter instances.
   *
   * @param registry      the {@link MetricRegistry} to be converted to NamedList
   * @param shouldMatchFilters a list of {@link MetricFilter} instances.
   *                           A metric must match <em>any one</em> of the filters from this list to be
   *                           included in the output
   * @param mustMatchFilter a {@link MetricFilter}.
   *                        A metric <em>must</em> match this filter to be included in the output.
   * @param skipHistograms discard any {@link Histogram}-s and histogram parts of {@link Timer}-s.
   * @param compact use compact representation for counters and gauges.
   * @param metadata optional metadata. If not null and not empty then this map will be added under a
   *                 {@code _metadata_} key.
   * @return a {@link NamedList}
   */
  public static NamedList toNamedList(MetricRegistry registry, List<MetricFilter> shouldMatchFilters,
                                      MetricFilter mustMatchFilter, boolean skipHistograms,
                                      boolean skipAggregateValues, boolean compact,
                                      Map<String, Object> metadata) {
<<<<<<< HEAD
    NamedList result = new NamedList();
    toMaps(registry, shouldMatchFilters, mustMatchFilter, skipHistograms, skipAggregateValues, compact, (k, v) -> {
      if (v instanceof Map) {
        result.add(k, new NamedList((Map)v));
      } else {
        result.add(k, v);
      }
=======
    NamedList result = new SimpleOrderedMap();
    toNamedMaps(registry, shouldMatchFilters, mustMatchFilter, skipHistograms, skipAggregateValues, (k, v) -> {
      result.add(k, v);
>>>>>>> e3a0b428
    });
    if (metadata != null && !metadata.isEmpty()) {
      result.add("_metadata_", metadata);
    }
    return result;
  }

  /**
   * Returns a representation of the given metric registry as a list of {@link SolrInputDocument}-s.
   Only those metrics
   * are converted to NamedList which match at least one of the given MetricFilter instances.
   *
   * @param registry      the {@link MetricRegistry} to be converted to NamedList
   * @param shouldMatchFilters a list of {@link MetricFilter} instances.
   *                           A metric must match <em>any one</em> of the filters from this list to be
   *                           included in the output
   * @param mustMatchFilter a {@link MetricFilter}.
   *                        A metric <em>must</em> match this filter to be included in the output.
   * @param skipHistograms discard any {@link Histogram}-s and histogram parts of {@link Timer}-s.
   * @param compact use compact representation for counters and gauges.
   * @param metadata optional metadata. If not null and not empty then this map will be added under a
   *                 {@code _metadata_} key.
   * @return a list of {@link SolrInputDocument}-s
   */
  public static List<SolrInputDocument> toSolrInputDocuments(MetricRegistry registry, List<MetricFilter> shouldMatchFilters,
                                                             MetricFilter mustMatchFilter, boolean skipHistograms,
                                                             boolean skipAggregateValues, boolean compact,
                                                             Map<String, Object> metadata) {
    List<SolrInputDocument> result = new LinkedList<>();
    toSolrInputDocuments(registry, shouldMatchFilters, mustMatchFilter, skipHistograms,
        skipAggregateValues, compact, metadata, doc -> {
      result.add(doc);
    });
    return result;
  }

  public static void toSolrInputDocuments(MetricRegistry registry, List<MetricFilter> shouldMatchFilters,
                                          MetricFilter mustMatchFilter, boolean skipHistograms,
                                          boolean skipAggregateValues, boolean compact,
                                          Map<String, Object> metadata, Consumer<SolrInputDocument> consumer) {
    boolean addMetadata = metadata != null && !metadata.isEmpty();
    toMaps(registry, shouldMatchFilters, mustMatchFilter, skipHistograms, skipAggregateValues, compact, (k, v) -> {
      SolrInputDocument doc = new SolrInputDocument();
      doc.setField(METRIC_NAME, k);
      toSolrInputDocument(null, doc, v);
      if (addMetadata) {
        toSolrInputDocument(null, doc, metadata);
      }
      consumer.accept(doc);
    });
  }

  public static void toSolrInputDocument(String prefix, SolrInputDocument doc, Object o) {
    if (!(o instanceof Map)) {
      String key = prefix != null ? prefix : VALUE;
      doc.addField(key, o);
      return;
    }
    Map<String, Object> map = (Map<String, Object>)o;
    for (Map.Entry<String, Object> entry : map.entrySet()) {
      if (entry.getValue() instanceof Map) { // flatten recursively
        toSolrInputDocument(entry.getKey(), doc, entry.getValue());
      } else {
        String key = prefix != null ? prefix + "." + entry.getKey() : entry.getKey();
        doc.addField(key, entry.getValue());
      }
    }
  }

  public static void toMaps(MetricRegistry registry, List<MetricFilter> shouldMatchFilters,
                            MetricFilter mustMatchFilter, boolean skipHistograms, boolean skipAggregateValues,
                            boolean compact,
                            BiConsumer<String, Object> consumer) {
    Map<String, Metric> metrics = registry.getMetrics();
    SortedSet<String> names = registry.getNames();
    names.stream()
        .filter(s -> shouldMatchFilters.stream().anyMatch(metricFilter -> metricFilter.matches(s, metrics.get(s))))
        .filter(s -> mustMatchFilter.matches(s, metrics.get(s)))
        .forEach(n -> {
          Metric metric = metrics.get(n);
          if (metric instanceof Counter) {
            Counter counter = (Counter) metric;
            consumer.accept(n, convertCounter(counter, compact));
          } else if (metric instanceof Gauge) {
            Gauge gauge = (Gauge) metric;
            consumer.accept(n, convertGauge(gauge, compact));
          } else if (metric instanceof Meter) {
            Meter meter = (Meter) metric;
            consumer.accept(n, convertMeter(meter));
          } else if (metric instanceof Timer) {
            Timer timer = (Timer) metric;
            consumer.accept(n, convertTimer(timer, skipHistograms));
          } else if (metric instanceof Histogram) {
            if (!skipHistograms) {
              Histogram histogram = (Histogram) metric;
              consumer.accept(n, convertHistogram(histogram));
            }
          } else if (metric instanceof AggregateMetric) {
            consumer.accept(n, convertAggregateMetric((AggregateMetric)metric, skipAggregateValues));
          }
        });
  }

  static Map<String, Object> convertAggregateMetric(AggregateMetric metric, boolean skipAggregateValues) {
    Map<String, Object> response = new LinkedHashMap<>();
    response.put("count", metric.size());
    response.put(MAX, metric.getMax());
    response.put(MIN, metric.getMin());
    response.put(MEAN, metric.getMean());
    response.put(STDDEV, metric.getStdDev());
    response.put(SUM, metric.getSum());
    if (!(metric.isEmpty() || skipAggregateValues)) {
      Map<String, Object> values = new LinkedHashMap<>();
      response.put(VALUES, values);
      metric.getValues().forEach((k, v) -> {
        Map<String, Object> map = new LinkedHashMap<>();
        map.put("value", v.value);
        map.put("updateCount", v.updateCount.get());
        values.put(k, map);
      });
    }
    return response;
  }

  static Map<String, Object> convertHistogram(Histogram histogram) {
    Map<String, Object> response = new LinkedHashMap<>();
    Snapshot snapshot = histogram.getSnapshot();
    response.put("count", histogram.getCount());
    // non-time based values
    addSnapshot(response, snapshot, false);
    return response;
  }

  // optionally convert ns to ms
  static double nsToMs(boolean convert, double value) {
    if (convert) {
      return nsToMs(value);
    } else {
      return value;
    }
  }

  // some snapshots represent time in ns, other snapshots represent raw values (eg. chunk size)
  static void addSnapshot(Map<String, Object> response, Snapshot snapshot, boolean ms) {
    response.put((ms ? MIN_MS: MIN), nsToMs(ms, snapshot.getMin()));
    response.put((ms ? MAX_MS: MAX), nsToMs(ms, snapshot.getMax()));
    response.put((ms ? MEAN_MS : MEAN), nsToMs(ms, snapshot.getMean()));
    response.put((ms ? MEDIAN_MS: MEDIAN), nsToMs(ms, snapshot.getMedian()));
    response.put((ms ? STDDEV_MS: STDDEV), nsToMs(ms, snapshot.getStdDev()));
    response.put((ms ? P75_MS: P75), nsToMs(ms, snapshot.get75thPercentile()));
    response.put((ms ? P95_MS: P95), nsToMs(ms, snapshot.get95thPercentile()));
    response.put((ms ? P99_MS: P99), nsToMs(ms, snapshot.get99thPercentile()));
    response.put((ms ? P999_MS: P999), nsToMs(ms, snapshot.get999thPercentile()));
  }

  static Map<String,Object> convertTimer(Timer timer, boolean skipHistograms) {
    Map<String, Object> response = new LinkedHashMap<>();
    response.put("count", timer.getCount());
    response.put("meanRate", timer.getMeanRate());
    response.put("1minRate", timer.getOneMinuteRate());
    response.put("5minRate", timer.getFiveMinuteRate());
    response.put("15minRate", timer.getFifteenMinuteRate());
    if (!skipHistograms) {
      // time-based values in nanoseconds
      addSnapshot(response, timer.getSnapshot(), true);
    }
    return response;
  }

  static Map<String, Object> convertMeter(Meter meter) {
    Map<String, Object> response = new LinkedHashMap<>();
    response.put("count", meter.getCount());
    response.put("meanRate", meter.getMeanRate());
    response.put("1minRate", meter.getOneMinuteRate());
    response.put("5minRate", meter.getFiveMinuteRate());
    response.put("15minRate", meter.getFifteenMinuteRate());
    return response;
  }

  static Object convertGauge(Gauge gauge, boolean compact) {
    if (compact) {
      return gauge.getValue();
    } else {
      Map<String, Object> response = new LinkedHashMap<>();
      response.put("value", gauge.getValue());
      return response;
    }
  }

  static Object convertCounter(Counter counter, boolean compact) {
    if (compact) {
      return counter.getCount();
    } else {
      Map<String, Object> response = new LinkedHashMap<>();
      response.put("count", counter.getCount());
      return response;
    }
  }

  /**
   * Returns an instrumented wrapper over the given executor service.
   */
  public static ExecutorService instrumentedExecutorService(ExecutorService delegate, MetricRegistry metricRegistry, String scope)  {
    return new InstrumentedExecutorService(delegate, metricRegistry, scope);
  }
}<|MERGE_RESOLUTION|>--- conflicted
+++ resolved
@@ -120,19 +120,9 @@
                                       MetricFilter mustMatchFilter, boolean skipHistograms,
                                       boolean skipAggregateValues, boolean compact,
                                       Map<String, Object> metadata) {
-<<<<<<< HEAD
-    NamedList result = new NamedList();
+    NamedList result = new SimpleOrderedMap();
     toMaps(registry, shouldMatchFilters, mustMatchFilter, skipHistograms, skipAggregateValues, compact, (k, v) -> {
-      if (v instanceof Map) {
-        result.add(k, new NamedList((Map)v));
-      } else {
-        result.add(k, v);
-      }
-=======
-    NamedList result = new SimpleOrderedMap();
-    toNamedMaps(registry, shouldMatchFilters, mustMatchFilter, skipHistograms, skipAggregateValues, (k, v) -> {
       result.add(k, v);
->>>>>>> e3a0b428
     });
     if (metadata != null && !metadata.isEmpty()) {
       result.add("_metadata_", metadata);
