--- conflicted
+++ resolved
@@ -1203,7 +1203,6 @@
         cmd: git push origin
         comment: Push all changes
         logfile: push-website.log
-<<<<<<< HEAD
     post_description: |
       Wait a few minutes for the build to happen. You can follow the site build at https://ci2.apache.org/#/builders/3
       and view the staged site at https://lucene.staged.apache.org
@@ -1237,41 +1236,6 @@
           logfile: push-website.log
     post_description: |
       Wait a few minutes for the build to happen. You can follow the site build at https://ci2.apache.org/#/builders/3
-=======
-    post_description: |
-      Wait a few minutes for the build to happen. You can follow the site build at https://ci2.apache.org/#/builders/3
-      and view the staged site at https://lucene.staged.apache.org
-      Verify that correct links and versions are mentioned in download pages, download buttons etc.
-      If you find anything wrong, then commit and push any changes and check again.
-
-      Next step is to merge the changes to branch 'production' in order to publish the site.
-    links:
-    - https://ci2.apache.org/#/builders/3
-    - https://lucene.staged.apache.org
-  - !Todo
-    id: publish_website
-    title: Publish the website changes
-    depends:
-      - stage_website
-    description: |
-      Push the website changes to 'production' branch. This will build and publish the live site on
-      https://lucene.apache.org
-    commands: !Commands
-      root_folder: '{{ git_website_folder }}'
-      commands:
-        - !Command
-          cmd: git checkout production && git pull
-          stdout: true
-        - !Command
-          cmd: git merge master
-          stdout: true
-        - !Command
-          cmd: git push origin
-          comment: Push all changes to production branch
-          logfile: push-website.log
-    post_description: |
-      Wait a few minutes for the build to happen. You can follow the site build at https://ci2.apache.org/#/builders/3
->>>>>>> a9c5fb0d
 
       Verify on https://lucene.apache.org that the site is OK.
 
